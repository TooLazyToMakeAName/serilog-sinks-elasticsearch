﻿<?xml version="1.0" encoding="utf-8"?>
<Project ToolsVersion="12.0" DefaultTargets="Build" xmlns="http://schemas.microsoft.com/developer/msbuild/2003">
  <Import Project="$(MSBuildExtensionsPath)\$(MSBuildToolsVersion)\Microsoft.Common.props" Condition="Exists('$(MSBuildExtensionsPath)\$(MSBuildToolsVersion)\Microsoft.Common.props')" />
  <PropertyGroup>
    <Configuration Condition=" '$(Configuration)' == '' ">Debug</Configuration>
    <Platform Condition=" '$(Platform)' == '' ">AnyCPU</Platform>
    <ProjectGuid>{66B10686-4C73-4D5E-8638-98475879E989}</ProjectGuid>
    <OutputType>Library</OutputType>
    <AppDesignerFolder>Properties</AppDesignerFolder>
    <RootNamespace>Serilog.Sinks.Elasticsearch.Tests</RootNamespace>
    <AssemblyName>Serilog.Sinks.Elasticsearch.Tests</AssemblyName>
    <TargetFrameworkVersion>v4.5</TargetFrameworkVersion>
    <FileAlignment>512</FileAlignment>
  </PropertyGroup>
  <PropertyGroup Condition=" '$(Configuration)|$(Platform)' == 'Debug|AnyCPU' ">
    <DebugSymbols>true</DebugSymbols>
    <DebugType>full</DebugType>
    <Optimize>false</Optimize>
    <OutputPath>bin\Debug\</OutputPath>
    <DefineConstants>DEBUG;TRACE</DefineConstants>
    <ErrorReport>prompt</ErrorReport>
    <WarningLevel>4</WarningLevel>
  </PropertyGroup>
  <PropertyGroup Condition=" '$(Configuration)|$(Platform)' == 'Release|AnyCPU' ">
    <DebugType>pdbonly</DebugType>
    <Optimize>true</Optimize>
    <OutputPath>bin\Release\</OutputPath>
    <DefineConstants>TRACE</DefineConstants>
    <ErrorReport>prompt</ErrorReport>
    <WarningLevel>4</WarningLevel>
  </PropertyGroup>
  <ItemGroup>
    <Reference Include="Elasticsearch.Net, Version=1.0.0.0, Culture=neutral, PublicKeyToken=96c599bbe3e70f5d, processorArchitecture=MSIL">
      <SpecificVersion>False</SpecificVersion>
      <HintPath>..\..\packages\Elasticsearch.Net.1.2.3\lib\Elasticsearch.Net.dll</HintPath>
    </Reference>
    <Reference Include="Elasticsearch.Net.JsonNet">
      <HintPath>..\..\packages\Elasticsearch.Net.JsonNET.1.2.3\lib\Elasticsearch.Net.JsonNet.dll</HintPath>
    </Reference>
    <Reference Include="FakeItEasy">
      <HintPath>..\..\packages\FakeItEasy.1.25.0\lib\net40\FakeItEasy.dll</HintPath>
    </Reference>
    <Reference Include="FluentAssertions">
      <HintPath>..\..\packages\FluentAssertions.3.2.1\lib\net45\FluentAssertions.dll</HintPath>
    </Reference>
    <Reference Include="FluentAssertions.Core">
      <HintPath>..\..\packages\FluentAssertions.3.2.1\lib\net45\FluentAssertions.Core.dll</HintPath>
    </Reference>
    <Reference Include="Newtonsoft.Json">
      <HintPath>..\..\packages\Newtonsoft.Json.6.0.6\lib\net45\Newtonsoft.Json.dll</HintPath>
    </Reference>
    <Reference Include="nunit.framework">
      <HintPath>..\..\packages\NUnit.2.6.3\lib\nunit.framework.dll</HintPath>
    </Reference>
    <Reference Include="Serilog, Version=1.4.0.0, Culture=neutral, PublicKeyToken=24c2f752a8e58a10, processorArchitecture=MSIL">
      <SpecificVersion>False</SpecificVersion>
      <HintPath>..\..\packages\Serilog.1.4.196\lib\net45\Serilog.dll</HintPath>
    </Reference>
    <Reference Include="Serilog.FullNetFx, Version=1.4.0.0, Culture=neutral, PublicKeyToken=24c2f752a8e58a10, processorArchitecture=MSIL">
      <SpecificVersion>False</SpecificVersion>
      <HintPath>..\..\packages\Serilog.1.4.196\lib\net45\Serilog.FullNetFx.dll</HintPath>
    </Reference>
    <Reference Include="System" />
    <Reference Include="System.Core" />
    <Reference Include="System.Net.Http" />
    <Reference Include="System.Xml.Linq" />
    <Reference Include="System.Data.DataSetExtensions" />
    <Reference Include="Microsoft.CSharp" />
    <Reference Include="System.Data" />
    <Reference Include="System.Xml" />
  </ItemGroup>
  <ItemGroup>
    <Compile Include="Discrepancies\ElasticsearchSinkUniformityTestsBase.cs" />
    <Compile Include="Discrepancies\JsonNetSerializerTests.cs" />
    <Compile Include="Discrepancies\ElasticsearchDefaultSerializerTests.cs" />
    <Compile Include="Domain\BulkAction.cs" />
    <Compile Include="ElasticsearchSinkTestsBase.cs" />
    <Compile Include="Discrepancies\NoSerializerTests.cs" />
    <Compile Include="InlineFieldsTests.cs" />
    <Compile Include="IndexDeciderTests.cs" />
    <Compile Include="RealExceptionNoSerializerTests.cs" />
    <Compile Include="RealExceptionTests.cs" />
    <Compile Include="PropertyNameTests.cs" />
    <Compile Include="CustomIndexTypeNameTests.cs" />
    <Compile Include="Properties\AssemblyInfo.cs" />
<<<<<<< HEAD
=======
    <Compile Include="Templating\DoNotRegisterTemplateIfItExists.cs" />
>>>>>>> 1217ac79
    <Compile Include="Templating\TemplateMatchTests.cs" />
    <Compile Include="Templating\SendsTemplateTests.cs" />
  </ItemGroup>
  <ItemGroup>
    <None Include="packages.config" />
    <None Include="Templating\template.json">
      <CopyToOutputDirectory>Always</CopyToOutputDirectory>
    </None>
  </ItemGroup>
  <ItemGroup>
    <ProjectReference Include="..\..\src\Serilog.Sinks.ElasticSearch\Serilog.Sinks.ElasticSearch.csproj">
      <Project>{e12881f7-b522-4e42-bccc-4a81f42f8d8b}</Project>
      <Name>Serilog.Sinks.ElasticSearch</Name>
    </ProjectReference>
  </ItemGroup>
  <ItemGroup>
    <Service Include="{82A7F48D-3B50-4B1E-B82E-3ADA8210C358}" />
  </ItemGroup>
  <Import Project="$(MSBuildToolsPath)\Microsoft.CSharp.targets" />
  <!-- To modify your build process, add your task inside one of the targets below and uncomment it. 
       Other similar extension points exist, see Microsoft.Common.targets.
  <Target Name="BeforeBuild">
  </Target>
  <Target Name="AfterBuild">
  </Target>
  -->
</Project><|MERGE_RESOLUTION|>--- conflicted
+++ resolved
@@ -83,10 +83,7 @@
     <Compile Include="PropertyNameTests.cs" />
     <Compile Include="CustomIndexTypeNameTests.cs" />
     <Compile Include="Properties\AssemblyInfo.cs" />
-<<<<<<< HEAD
-=======
     <Compile Include="Templating\DoNotRegisterTemplateIfItExists.cs" />
->>>>>>> 1217ac79
     <Compile Include="Templating\TemplateMatchTests.cs" />
     <Compile Include="Templating\SendsTemplateTests.cs" />
   </ItemGroup>
