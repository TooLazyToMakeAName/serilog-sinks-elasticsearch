--- conflicted
+++ resolved
@@ -23,13 +23,6 @@
 
 namespace Serilog.Sinks.Elasticsearch
 {
-<<<<<<< HEAD
-	/// <summary>
-	/// Provides ElasticsearchSink with configurable options
-	/// </summary>
-	public class ElasticsearchSinkOptions
-	{
-=======
     /// <summary>
     /// Provides ElasticsearchSink with configurable options
     /// </summary>
@@ -52,32 +45,13 @@
         /// Connection configuration to use for connecting to the cluster.
         /// </summary>
         public Func<ConnectionConfiguration, ConnectionConfiguration> ModifyConnectionSetttings { get; set; }
->>>>>>> 1217ac79
 
-		/// <summary>
-		/// When set to true the sink will register an index template for the logs in elasticsearch.
-		/// This template is optimized to deal with serilog events
-		/// </summary>
-		public bool AutoRegisterTemplate { get; set; }
+        ///<summary>
+        /// The index name formatter. A string.Format using the DateTimeOffset of the event is run over this string.
+        /// defaults to "logstash-{0:yyyy.MM.dd}"
+        /// </summary>
+        public string IndexFormat { get; set; }
 
-<<<<<<< HEAD
-		///<summary>
-		/// When using the <see cref="AutoRegisterTemplate"/> feature this allows you to override the default template name.
-		/// Defaults to: serilog-events-template
-		/// </summary>
-		public string TemplateName { get; set; }
-
-		///<summary>
-		/// Connection configuration to use for connecting to the cluster.
-		/// </summary>
-		public Func<ConnectionConfiguration, ConnectionConfiguration> ModifyConnectionSetttings { get; set; }
-
-		///<summary>
-		/// The index name formatter. A string.Format using the DateTimeOffset of the event is run over this string.
-		/// defaults to "logstash-{0:yyyy.MM.dd}"
-		/// </summary>
-		public string IndexFormat { get; set; }
-=======
         ///<summary>
         /// The default elasticsearch type name to use for the log events defaults to: logevent
         /// </summary>
@@ -138,85 +112,22 @@
         /// Optional path to directory that can be used as a log shipping buffer for increasing the reliability of the log forwarding.
         /// </summary>
         public string BufferBaseFilename { get; set; }
->>>>>>> 1217ac79
 
-		///<summary>
-		/// The default elasticsearch type name to use for the log events defaults to: logevent
-		/// </summary>
-		public string TypeName { get; set; }
+        /// <summary>
+        /// The maximum size, in bytes, to which the buffer log file for a specific date will be allowed to grow. By default no limit will be applied.
+        /// </summary>
+        public long? BufferFileSizeLimitBytes { get; set; }
 
-		///<summary>
-		/// The maximum number of events to post in a single batch.
-		/// </summary>
-		public int BatchPostingLimit { get; set; }
+        /// <summary>
+        /// The interval between checking the buffer files
+        /// </summary>
+        public TimeSpan? BufferLogShippingInterval { get; set; }
 
-		///<summary>
-		/// The time to wait between checking for event batches. Defaults to 2 seconds.
-		/// </summary>
-		public TimeSpan Period { get; set; }
+        /// <summary>
+        /// Customizes the formatter used when converting log events into ElasticSearch documents. Please note that the formatter output must be valid JSON :)
+        /// </summary>
+        public ITextFormatter CustomFormatter { get; set; }
 
-<<<<<<< HEAD
-		///<summary>
-		/// Supplies culture-specific formatting information, or null.
-		/// </summary>
-		public IFormatProvider FormatProvider { get; set; }
-
-		///<summary>
-		/// Allows you to override the connection used to communicate with elasticsearch
-		/// </summary>
-		public IConnection Connection { get; set; }
-
-		/// <summary>
-		/// The connection timeout (in milliseconds) when sending bulk operations to elasticsearch (defaults to 5000)
-		/// </summary>
-		public int ConnectionTimeout { get; set; }
-
-		/// <summary>
-		/// When true fields will be written at the root of the json document
-		/// </summary>
-		public bool InlineFields { get; set; }
-
-		/// <summary>
-		/// The minimum log event level required in order to write an event to the sink.
-		/// </summary>
-		public LogEventLevel? MinimumLogEventLevel { get; set; }
-
-		///<summary>
-		/// When passing a serializer unknown object will be serialized to object instead of relying on their ToString representation
-		/// </summary>
-		public IElasticsearchSerializer Serializer { get; set; }
-
-		/// <summary>
-		/// The connectionpool describing the cluster to write event to
-		/// </summary>
-		public IConnectionPool ConnectionPool { get; private set; }
-
-		/// <summary>
-		/// Function to decide which index to write the LogEvent to
-		/// </summary>
-		public Func<LogEvent, DateTimeOffset, string> IndexDecider { get; set; }
-
-
-		/// <summary>
-		/// Optional path to directory that can be used as a log shipping buffer for increasing the reliability of the log forwarding.
-		/// </summary>
-		public string BufferBaseFilename { get; set; }
-
-		/// <summary>
-		/// The maximum size, in bytes, to which the buffer log file for a specific date will be allowed to grow. By default no limit will be applied.
-		/// </summary>
-		public long? BufferFileSizeLimitBytes { get; set; }
-
-		/// <summary>
-		/// The interval between checking the buffer files
-		/// </summary>
-		public TimeSpan? BufferLogShippingInterval { get; set; }
-
-		/// <summary>
-		/// Customizes the formatter used when converting log events into ElasticSearch documents. Please note that the formatter output must be valid JSON :)
-		/// </summary>
-		public ITextFormatter CustomFormatter { get; set; }
-=======
         /// <summary>
         /// Customizes the formatter used when converting log events into the durable sink. Please note that the formatter output must be valid JSON :)
         /// </summary>
@@ -260,62 +171,11 @@
             else
                 ConnectionPool = new StaticConnectionPool(nodes);
         }
->>>>>>> 1217ac79
 
         /// <summary>
-        /// Customizes the formatter used when converting log events into the durable sink. Please note that the formatter output must be valid JSON :)
+        /// Configures the elasticsearch sink
         /// </summary>
-<<<<<<< HEAD
-        public ITextFormatter CustomDurableFormatter { get; set; }
-
-		/// <summary>
-		/// Configures the elasticsearch sink defaults
-		/// </summary>
-		protected ElasticsearchSinkOptions()
-		{
-			this.IndexFormat = "logstash-{0:yyyy.MM.dd}";
-			this.TypeName = "logevent";
-			this.Period = TimeSpan.FromSeconds(2);
-			this.BatchPostingLimit = 50;
-			this.TemplateName = "serilog-events-template";
-			this.ConnectionTimeout = 5000;
-		}
-
-		/// <summary>
-		/// Configures the elasticsearch sink
-		/// </summary>
-		/// <param name="connectionPool">The connectionpool to use to write events to</param>
-		public ElasticsearchSinkOptions(IConnectionPool connectionPool)
-			: this()
-		{
-			ConnectionPool = connectionPool;
-		}
-
-		/// <summary>
-		/// Configures the elasticsearch sink
-		/// </summary>
-		/// <param name="nodes">The nodes to write to</param>
-		public ElasticsearchSinkOptions(IEnumerable<Uri> nodes)
-			: this()
-		{
-			nodes = nodes != null && nodes.Any(n => n != null)
-				? nodes.Where(n => n != null)
-				: new[] { new Uri("http://localhost:9200") };
-			if (nodes.Count() == 1)
-				ConnectionPool = new SingleNodeConnectionPool(nodes.First());
-			else
-				ConnectionPool = new StaticConnectionPool(nodes);
-		}
-
-		/// <summary>
-		/// Configures the elasticsearch sink
-		/// </summary>
-		/// <param name="node">The node to write to</param>
-		public ElasticsearchSinkOptions(Uri node) : this(new[] { node }) { }
-	}
-=======
         /// <param name="node">The node to write to</param>
         public ElasticsearchSinkOptions(Uri node) : this(new[] { node }) { }
     }
->>>>>>> 1217ac79
 }