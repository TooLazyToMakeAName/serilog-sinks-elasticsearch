--- conflicted
+++ resolved
@@ -51,19 +51,12 @@
       <Private>True</Private>
     </Reference>
     <Reference Include="Serilog">
-<<<<<<< HEAD
       <HintPath>..\..\packages\Serilog.1.5.14\lib\net45\Serilog.dll</HintPath>
+      <SpecificVersion>False</SpecificVersion>
     </Reference>
     <Reference Include="Serilog.FullNetFx">
       <HintPath>..\..\packages\Serilog.1.5.14\lib\net45\Serilog.FullNetFx.dll</HintPath>
-=======
       <SpecificVersion>False</SpecificVersion>
-      <HintPath>..\..\packages\Serilog.1.4.196\lib\net45\Serilog.dll</HintPath>
-    </Reference>
-    <Reference Include="Serilog.FullNetFx">
-      <SpecificVersion>False</SpecificVersion>
-      <HintPath>..\..\packages\Serilog.1.4.196\lib\net45\Serilog.FullNetFx.dll</HintPath>
->>>>>>> 50cdd4dd
     </Reference>
     <Reference Include="System" />
     <Reference Include="System.ComponentModel.Composition" />
